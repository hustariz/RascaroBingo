import { createApp } from 'vue'
import './assets/styles/main.css';
import App from './App.vue'
import { library } from '@fortawesome/fontawesome-svg-core'
import { FontAwesomeIcon } from '@fortawesome/vue-fontawesome'
<<<<<<< HEAD
import { 
  faUser, 
  faSignOutAlt, 
  faCog, 
  faDice, 
  faEnvelope, 
  faChartBar, 
  faTrophy, 
  faStore, 
  faCircleQuestion, 
  faExclamationCircle, 
  faCreditCard, 
  faLock,
  faChartLine,
  faBrain,
  faCheckCircle
} from '@fortawesome/free-solid-svg-icons'
=======
import { faUser, faSignOutAlt, faCog, faDice, faEnvelope, faChartBar, faTrophy, faStore, faCircleQuestion, faExclamationCircle, faCreditCard, faLock } from '@fortawesome/free-solid-svg-icons'
>>>>>>> b9a4c293
import router from './router'
import api from '@/services/api'
import '@fortawesome/fontawesome-free/css/all.css'
import store from './store'

<<<<<<< HEAD
library.add(
  faUser, 
  faSignOutAlt, 
  faCog, 
  faDice, 
  faEnvelope, 
  faChartBar, 
  faTrophy, 
  faStore, 
  faCircleQuestion, 
  faExclamationCircle, 
  faCreditCard, 
  faLock,
  faChartLine,
  faBrain,
  faCheckCircle
)
=======
library.add(faUser, faSignOutAlt, faCog, faDice, faEnvelope, faChartBar, faTrophy, faStore, faCircleQuestion, faExclamationCircle, faCreditCard, faLock)
>>>>>>> b9a4c293

const app = createApp(App)
app.component('font-awesome-icon', FontAwesomeIcon)
app.use(store)
app.use(router)

if (api.isAuthenticated()) {
    api.checkAuth().catch(error => {
        console.error('Auth check failed:', error);
        api.logout();
    });
}

app.mount('#app')<|MERGE_RESOLUTION|>--- conflicted
+++ resolved
@@ -3,7 +3,6 @@
 import App from './App.vue'
 import { library } from '@fortawesome/fontawesome-svg-core'
 import { FontAwesomeIcon } from '@fortawesome/vue-fontawesome'
-<<<<<<< HEAD
 import { 
   faUser, 
   faSignOutAlt, 
@@ -21,15 +20,12 @@
   faBrain,
   faCheckCircle
 } from '@fortawesome/free-solid-svg-icons'
-=======
-import { faUser, faSignOutAlt, faCog, faDice, faEnvelope, faChartBar, faTrophy, faStore, faCircleQuestion, faExclamationCircle, faCreditCard, faLock } from '@fortawesome/free-solid-svg-icons'
->>>>>>> b9a4c293
+
 import router from './router'
 import api from '@/services/api'
 import '@fortawesome/fontawesome-free/css/all.css'
 import store from './store'
 
-<<<<<<< HEAD
 library.add(
   faUser, 
   faSignOutAlt, 
@@ -47,9 +43,8 @@
   faBrain,
   faCheckCircle
 )
-=======
 library.add(faUser, faSignOutAlt, faCog, faDice, faEnvelope, faChartBar, faTrophy, faStore, faCircleQuestion, faExclamationCircle, faCreditCard, faLock)
->>>>>>> b9a4c293
+
 
 const app = createApp(App)
 app.component('font-awesome-icon', FontAwesomeIcon)
