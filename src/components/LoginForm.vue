--- conflicted
+++ resolved
@@ -20,11 +20,7 @@
         </div>
       </form>
       <p v-if="errorMessage" class="error-message">{{ errorMessage }}</p>
-<<<<<<< HEAD
-      <p class="sign-in-link">Don't have an account yet? <a href="#" @click.prevent="openRegisterForm">Sign up now!</a></p>
-=======
       <p class="sign-in-link">Don't have an account yet? <a href="#" @click.prevent="openRegisterForm">Sign in now!</a></p>
->>>>>>> 1d130006
     </div>
   </div>
 </template>
@@ -33,10 +29,7 @@
 import { ref } from 'vue';
 import { useStore } from 'vuex';
 import { useRouter } from 'vue-router';
-<<<<<<< HEAD
-=======
 import '../assets/styles/LoginForm.css';
->>>>>>> 1d130006
 
 export default {
   name: 'LoginForm',
@@ -58,7 +51,6 @@
       isLoading.value = true;
       errorMessage.value = '';
 
-<<<<<<< HEAD
   try {
     await store.dispatch('login', {
       username: username.value,
@@ -73,7 +65,6 @@
         errorMessage.value = 'Login failed. Please try again.';
     }
     console.error('Login error:', error);
-=======
       try {
         await store.dispatch('login', {
           username: username.value,
@@ -83,7 +74,6 @@
         router.push('/'); // Redirect to home page or dashboard
       } catch (error) {
         errorMessage.value = error.response?.data?.msg || 'Login failed. Please try again.';
->>>>>>> 1d130006
       } finally {
         isLoading.value = false;
       }
@@ -112,15 +102,4 @@
     };
   }
 };
-<<<<<<< HEAD
 </script>
-=======
-</script>
-
-<style scoped>
-.error-message {
-  color: red;
-  margin-top: 10px;
-}
-</style>
->>>>>>> 1d130006
